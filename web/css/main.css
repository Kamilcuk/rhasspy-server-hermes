body {
    padding-top: 4rem;
    width: calc(100% - 20px);
}

.main-container {
    padding: 1rem;
}

.main-alert {
    position: fixed;
    bottom: 0;
    width: 100%;
    z-index: 9999;
}

.response {
    text-align: center;
}

.tab-pane {
    padding-top: 2rem;
    padding-left: 0.5rem;
}

.spinner {
    -webkit-animation:spin 4s linear infinite;
    -moz-animation:spin 4s linear infinite;
    animation:spin 4s linear infinite;
}

div.card-header .fas {
    padding-right: 8px;
}

@-moz-keyframes spin { 100% { -moz-transform: rotate(360deg); } }
@-webkit-keyframes spin { 100% { -webkit-transform: rotate(360deg); } }
@keyframes spin { 100% { -webkit-transform: rotate(360deg); transform: rotate(360deg); } }

.dropdown-menu a:hover
{
    color: #fff;
    background-color: #0069d9;
    border-color: #fff;
}

.test-card {
    text-align: center;
}

.test-card .card-body {
    padding: 0.25rem;
}

.test-card .col {
    padding: 0 0.25rem;
}

.test-card .btn {
    width: 100%;
}

.modal-dialog.modal-lg {
<<<<<<< HEAD
  max-width: 90%;
}
.modal-dialog.modal-lg .container {
  padding: 5px;
  margin : 0;
  max-width: 100%;     
=======
    max-width: 90%;
}

.modal-dialog.modal-lg .container {
    padding: 5px;
    margin : 0;
    max-width: 100%;
>>>>>>> d2ac3894
}<|MERGE_RESOLUTION|>--- conflicted
+++ resolved
@@ -61,14 +61,6 @@
 }
 
 .modal-dialog.modal-lg {
-<<<<<<< HEAD
-  max-width: 90%;
-}
-.modal-dialog.modal-lg .container {
-  padding: 5px;
-  margin : 0;
-  max-width: 100%;     
-=======
     max-width: 90%;
 }
 
@@ -76,5 +68,4 @@
     padding: 5px;
     margin : 0;
     max-width: 100%;
->>>>>>> d2ac3894
 }